// src/services/index.ts
export * from "./BaseService";
export * from "./authService";
export * from "./userService";
export * from "./roleService";
export * from "./menuService";
export * from "./userRightsService";
export * from "./customerService";
export * from "./departmentService";
export * from "./costCenterService";
export * from "./companyService";
export * from "./contactTypeService";
export * from "./docTypeService";
export * from "./countryService";
export * from "./cityService";
export * from "./unitService";
export * from "./propertyService";
export * from "./taxService";
export * from "./additionalChargesCategoryService";
export * from "./additionalChargesService";
<<<<<<< HEAD
export * from "./currencyService";

=======
export * from "./deductionService";
export * from "./contractService"; 
>>>>>>> 6c215455
// Add any new services to this file for easy importing<|MERGE_RESOLUTION|>--- conflicted
+++ resolved
@@ -18,11 +18,7 @@
 export * from "./taxService";
 export * from "./additionalChargesCategoryService";
 export * from "./additionalChargesService";
-<<<<<<< HEAD
 export * from "./currencyService";
-
-=======
 export * from "./deductionService";
-export * from "./contractService"; 
->>>>>>> 6c215455
+export * from "./contractService";
 // Add any new services to this file for easy importing